package main

import (
	"log"
	"os"
	"path"

	"github.com/codegangsta/cli"
)

// Logger is used to log errors; if nil, the default log.Logger is used.
var Logger *log.Logger

// logger is an helper function to retrieve the available logger
func logger() *log.Logger {
	if Logger == nil {
		Logger = log.New(os.Stderr, "", log.LstdFlags)
	}
	return Logger
}

func main() {

	app := cli.NewApp()
	app.Name = "lego"
	app.Usage = "Let's encrypt client to go!"
	app.Version = "0.1.0"

	cwd, err := os.Getwd()
	if err != nil {
		logger().Fatal("Could not determine current working directory. Please pass --path.")
	}
	defaultPath := path.Join(cwd, ".lego")

	app.Commands = []cli.Command{
		{
			Name:   "run",
			Usage:  "Register an account, then create and install a certificate",
			Action: run,
		},
		{
			Name:   "revoke",
			Usage:  "Revoke a certificate",
			Action: revoke,
		},
		{
			Name:   "renew",
			Usage:  "Renew a certificate",
			Action: renew,
			Flags: []cli.Flag{
				cli.IntFlag{
					Name:  "days",
					Value: 0,
					Usage: "The number of days left on a certificate to renew it.",
				},
			},
		},
	}

	app.Flags = []cli.Flag{
		cli.StringSliceFlag{
			Name:  "domains, d",
			Usage: "Add domains to the process",
		},
		cli.StringFlag{
			Name:  "server, s",
			Value: "https://acme-v01.api.letsencrypt.org/directory",
			Usage: "CA hostname (and optionally :port). The server certificate must be trusted in order to avoid further modifications to the client.",
		},
		cli.StringFlag{
			Name:  "email, m",
			Usage: "Email used for registration and recovery contact.",
		},
		cli.IntFlag{
			Name:  "rsa-key-size, B",
			Value: 2048,
			Usage: "Size of the RSA key.",
		},
		cli.StringFlag{
			Name:  "path",
			Usage: "Directory to use for storing the data",
			Value: defaultPath,
		},
<<<<<<< HEAD
		cli.StringFlag{
			Name:  "port",
			Usage: "Challenges will use this port to listen on. Please make sure to forward port 80 and 443 to this port on your machine. Otherwise use setcap on the binary",
=======
		cli.StringSliceFlag{
			Name:  "solvers, S",
			Usage: "Add an explicit solver for challenges. Solvers: \"http-01[:port]\", \"tls-sni-01[:port]\".",
>>>>>>> e32b9abf
		},
	}

	app.Run(os.Args)
}<|MERGE_RESOLUTION|>--- conflicted
+++ resolved
@@ -81,15 +81,9 @@
 			Usage: "Directory to use for storing the data",
 			Value: defaultPath,
 		},
-<<<<<<< HEAD
-		cli.StringFlag{
-			Name:  "port",
-			Usage: "Challenges will use this port to listen on. Please make sure to forward port 80 and 443 to this port on your machine. Otherwise use setcap on the binary",
-=======
 		cli.StringSliceFlag{
 			Name:  "solvers, S",
 			Usage: "Add an explicit solver for challenges. Solvers: \"http-01[:port]\", \"tls-sni-01[:port]\".",
->>>>>>> e32b9abf
 		},
 	}
 
